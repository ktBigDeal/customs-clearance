--- conflicted
+++ resolved
@@ -3,11 +3,7 @@
 환경 변수와 기본값을 사용하여 설정을 로드하며, 타입 안전성을 보장합니다.
 """
 
-<<<<<<< HEAD
-import os 
-=======
 import os
->>>>>>> cc73c503
 from functools import lru_cache
 from typing import List, Optional
 from pydantic_settings import BaseSettings
